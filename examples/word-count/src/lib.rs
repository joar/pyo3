--- conflicted
+++ resolved
@@ -8,11 +8,7 @@
 use std::path::PathBuf;
 
 /// Represents a file that can be searched
-<<<<<<< HEAD
-#[pyclass(subclass)]
-=======
-#[pyclass(module = "word_count")]
->>>>>>> 5d85ea7f
+#[pyclass(module = "word_count", subclass)]
 struct WordCounter {
     path: PathBuf,
 }
